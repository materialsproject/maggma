--- conflicted
+++ resolved
@@ -6,10 +6,7 @@
 
 tempdir = "/tmp" if platform.system() == "Darwin" else tempfile.gettempdir()
 
-<<<<<<< HEAD
 
-=======
->>>>>>> 6d89f0aa
 class CLISettings(BaseSettings):
     WORKER_TIMEOUT: int = Field(
         None,
