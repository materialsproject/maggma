--- conflicted
+++ resolved
@@ -5,11 +5,8 @@
 """
 
 import warnings
-<<<<<<< HEAD
 from collections.abc import Iterator
-=======
 from datetime import datetime
->>>>>>> d448e493
 from itertools import chain, groupby
 from pathlib import Path
 from typing import Any, Callable, Literal, Optional, Union
@@ -23,11 +20,8 @@
 from pydash import get, has, set_
 from pymongo import MongoClient, ReplaceOne, uri_parser
 from pymongo.errors import ConfigurationError, DocumentTooLarge, OperationFailure
-<<<<<<< HEAD
 from ruamel.yaml import YAML
-=======
 from pymongo_inmemory import MongoClient as MemoryClient
->>>>>>> d448e493
 
 from maggma.core import Sort, Store, StoreError
 from maggma.stores.ssh_tunnel import SSHTunnel
@@ -570,9 +564,8 @@
 
     @property
     def name(self):
-<<<<<<< HEAD
-        """Name for the store."""
-        return f"mem://{self.collection_name}"
+        """Name for the store"""
+        return f"mem://{self.database}/{self.collection_name}"
 
     def __hash__(self):
         """Hash for the store."""
@@ -616,11 +609,23 @@
 
         def grouping_keys(doc):
             return tuple(get(doc, k) for k in keys)
-=======
-        """Name for the store"""
-        return f"mem://{self.database}/{self.collection_name}"
->>>>>>> d448e493
-
+
+        for vals, group in groupby(sorted(data, key=grouping_keys), key=grouping_keys):
+            doc = {}  # type: ignore
+            for k, v in zip(keys, vals):
+                set_(doc, k, v)
+            yield doc, list(group)
+
+    def __eq__(self, other: object) -> bool:
+        """
+        Check equality for MemoryStore
+        other: other MemoryStore to compare with.
+        """
+        if not isinstance(other, MemoryStore):
+            return False
+
+        fields = ["collection_name", "last_updated_field"]
+        return all(getattr(self, f) == getattr(other, f) for f in fields)
     # def __del__(self):
     #     """
     #     Ensure collection is dropped from memory on object destruction, even if .close() has not been called.
