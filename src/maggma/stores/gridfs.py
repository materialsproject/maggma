# coding: utf-8
"""
Module containing various definitions of Stores.
Stores are a default access pattern to data and provide
various utillities
"""

import copy
import json
import zlib
import yaml
from datetime import datetime
from pymongo.errors import ConfigurationError
from typing import Any, Dict, Iterator, List, Optional, Tuple, Union

import gridfs
from monty.json import jsanitize
from pydash import get, has
from pymongo import MongoClient, uri_parser

from maggma.core import Sort, Store, StoreError
from maggma.stores.mongolike import MongoStore, SSHTunnel

# https://github.com/mongodb/specifications/
#   blob/master/source/gridfs/gridfs-spec.rst#terms
#   (Under "Files collection document")
files_collection_fields = (
    "_id",
    "length",
    "chunkSize",
    "uploadDate",
    "md5",
    "filename",
    "contentType",
    "aliases",
    "metadata",
)


class GridFSStore(Store):
    """
    A Store for GrdiFS backend. Provides a common access method consistent with other stores
    """

    def __init__(
        self,
        database: str,
        collection_name: str,
        host: str = "localhost",
        port: int = 27017,
        username: str = "",
        password: str = "",
        compression: bool = False,
        ensure_metadata: bool = False,
        searchable_fields: List[str] = None,
        auth_source: Optional[str] = None,
        mongoclient_kwargs: Optional[Dict] = None,
        ssh_tunnel: Optional[SSHTunnel] = None,
        **kwargs,
    ):
        """
        Initializes a GrdiFS Store for binary data
        Args:
            database: database name
            collection_name: The name of the collection.
                This is the string portion before the GridFS extensions
            host: hostname for the database
            port: port to connect to
            username: username to connect as
            password: password to authenticate as
            compression: compress the data as it goes into GridFS
            ensure_metadata: ensure returned documents have the metadata fields
            searchable_fields: fields to keep in the index store
            auth_source: The database to authenticate on. Defaults to the database name.
        """

        self.database = database
        self.collection_name = collection_name
        self.host = host
        self.port = port
        self.username = username
        self.password = password
        self._coll = None  # type: Any
        self.compression = compression
        self.ensure_metadata = ensure_metadata
        self.searchable_fields = [] if searchable_fields is None else searchable_fields
        self.kwargs = kwargs
        self.ssh_tunnel = ssh_tunnel

        if auth_source is None:
            auth_source = self.database
        self.auth_source = auth_source
        self.mongoclient_kwargs = mongoclient_kwargs or {}

        if "key" not in kwargs:
            kwargs["key"] = "_id"
        super().__init__(**kwargs)

    @classmethod
    def from_launchpad_file(cls, lp_file, collection_name, **kwargs):
        """
        Convenience method to construct a GridFSStore from a launchpad file

        Note: A launchpad file is a special formatted yaml file used in fireworks

        Returns:
        """
        with open(lp_file, "r") as f:
            lp_creds = yaml.load(f, Loader=yaml.FullLoader)

        db_creds = lp_creds.copy()
        db_creds["database"] = db_creds["name"]
        for key in list(db_creds.keys()):
            if key not in ["database", "host", "port", "username", "password"]:
                db_creds.pop(key)
        db_creds["collection_name"] = collection_name

        return cls(**db_creds, **kwargs)

    @property
    def name(self) -> str:
        """
        Return a string representing this data source
        """
        return f"gridfs://{self.host}/{self.database}/{self.collection_name}"

    def connect(self, force_reset: bool = False):
        """
        Connect to the source data
        """
<<<<<<< HEAD
        if self.ssh_tunnel is None:
            host = self.host
            port = self.port
        else:
            self.ssh_tunnel.start()
            host, port = self.ssh_tunnel.local_address

        conn = (
=======
        conn: MongoClient = (
>>>>>>> 831b3954
            MongoClient(
                host=host,
                port=port,
                username=self.username,
                password=self.password,
                authSource=self.auth_source,
                **self.mongoclient_kwargs,
            )
            if self.username != ""
            else MongoClient(self.host, self.port, **self.mongoclient_kwargs)
        )
        if not self._coll or force_reset:
            db = conn[self.database]

            self._coll = gridfs.GridFS(db, self.collection_name)
            self._files_collection = db["{}.files".format(self.collection_name)]
            self._files_store = MongoStore.from_collection(self._files_collection)
            self._files_store.last_updated_field = f"metadata.{self.last_updated_field}"
            self._files_store.key = self.key
            self._chunks_collection = db["{}.chunks".format(self.collection_name)]

    @property
    def _collection(self):
        """Property referring to underlying pymongo collection"""
        if self._coll is None:
            raise StoreError("Must connect Mongo-like store before attemping to use it")
        return self._coll

    @property
    def last_updated(self) -> datetime:
        """
        Provides the most recent last_updated date time stamp from
        the documents in this Store
        """
        return self._files_store.last_updated

    @classmethod
    def transform_criteria(cls, criteria: Dict) -> Dict:
        """
        Allow client to not need to prepend 'metadata.' to query fields.
        Args:
            criteria: Query criteria
        """
        new_criteria = dict()
        for field in criteria:
            if field not in files_collection_fields and not field.startswith(
                "metadata."
            ):
                new_criteria["metadata." + field] = copy.copy(criteria[field])
            else:
                new_criteria[field] = copy.copy(criteria[field])

        return new_criteria

    def count(self, criteria: Optional[Dict] = None) -> int:
        """
        Counts the number of documents matching the query criteria

        Args:
            criteria: PyMongo filter for documents to count in
        """
        if isinstance(criteria, dict):
            criteria = self.transform_criteria(criteria)

        return self._files_store.count(criteria)

    def query(
        self,
        criteria: Optional[Dict] = None,
        properties: Union[Dict, List, None] = None,
        sort: Optional[Dict[str, Union[Sort, int]]] = None,
        skip: int = 0,
        limit: int = 0,
    ) -> Iterator[Dict]:
        """
        Queries the GridFS Store for a set of documents.
        Will check to see if data can be returned from
        files store first.
        If the data from the gridfs is not a json serialized string
        a dict will be returned with the data in the "data" key
        plus the self.key and self.last_updated_field.

        Args:
            criteria: PyMongo filter for documents to search in
            properties: properties to return in grouped documents
            sort: Dictionary of sort order for fields. Keys are field names and
                values are 1 for ascending or -1 for descending.
            skip: number documents to skip
            limit: limit on total number of documents returned
        """
        if isinstance(criteria, dict):
            criteria = self.transform_criteria(criteria)
        elif criteria is not None:
            raise ValueError("Criteria must be a dictionary or None")

        prop_keys = set()
        if isinstance(properties, dict):
            prop_keys = set(properties.keys())
        elif isinstance(properties, list):
            prop_keys = set(properties)

        for doc in self._files_store.query(
            criteria=criteria, sort=sort, limit=limit, skip=skip
        ):
            if properties is not None and prop_keys.issubset(set(doc.keys())):
                yield {p: doc[p] for p in properties if p in doc}
            else:

                metadata = doc.get("metadata", {})

                data = self._collection.find_one(
                    filter={"_id": doc["_id"]}, skip=skip, limit=limit, sort=sort,
                ).read()

                if metadata.get("compression", "") == "zlib":
                    data = zlib.decompress(data).decode("UTF-8")

                try:
                    data = json.loads(data)
                except Exception:
                    if not isinstance(data, dict):
                        data = {
                            "data": data,
                            self.key: doc.get(self.key),
                            self.last_updated_field: doc.get(self.last_updated_field),
                        }

                if self.ensure_metadata and isinstance(data, dict):
                    data.update(metadata)

                yield data

    def distinct(
        self, field: str, criteria: Optional[Dict] = None, all_exist: bool = False
    ) -> List:
        """
        Get all distinct values for a field. This function only operates
        on the metadata in the files collection

        Args:
            field: the field(s) to get distinct values for
            criteria: PyMongo filter for documents to search in
        """
        criteria = (
            self.transform_criteria(criteria)
            if isinstance(criteria, dict)
            else criteria
        )

        field = (
            f"metadata.{field}"
            if field not in files_collection_fields
            and not field.startswith("metadata.")
            else field
        )

        return self._files_store.distinct(field=field, criteria=criteria)

    def groupby(
        self,
        keys: Union[List[str], str],
        criteria: Optional[Dict] = None,
        properties: Union[Dict, List, None] = None,
        sort: Optional[Dict[str, Union[Sort, int]]] = None,
        skip: int = 0,
        limit: int = 0,
    ) -> Iterator[Tuple[Dict, List[Dict]]]:
        """
        Simple grouping function that will group documents
        by keys. Will only work if the keys are included in the files
        collection for GridFS

        Args:
            keys: fields to group documents
            criteria: PyMongo filter for documents to search in
            properties: properties to return in grouped documents
            sort: Dictionary of sort order for fields. Keys are field names and
                values are 1 for ascending or -1 for descending.
            skip: number documents to skip
            limit: limit on total number of documents returned

        Returns:
            generator returning tuples of (dict, list of docs)
        """

        criteria = (
            self.transform_criteria(criteria)
            if isinstance(criteria, dict)
            else criteria
        )
        keys = [keys] if not isinstance(keys, list) else keys
        keys = [
            f"metadata.{k}"
            if k not in files_collection_fields and not k.startswith("metadata.")
            else k
            for k in keys
        ]
        for group, ids in self._files_store.groupby(
            keys, criteria=criteria, properties=[f"metadata.{self.key}"]
        ):
            ids = [
                get(doc, f"metadata.{self.key}")
                for doc in ids
                if has(doc, f"metadata.{self.key}")
            ]

            group = {
                k.replace("metadata.", ""): get(group, k) for k in keys if has(group, k)
            }

            yield group, list(self.query(criteria={self.key: {"$in": ids}}))

    def ensure_index(self, key: str, unique: Optional[bool] = False) -> bool:
        """
        Tries to create an index and return true if it suceeded
        Currently operators on the GridFS files collection
        Args:
            key: single key to index
            unique: Whether or not this index contains only unique keys

        Returns:
            bool indicating if the index exists/was created
        """
        # Transform key for gridfs first
        if key not in files_collection_fields:
            files_col_key = "metadata.{}".format(key)
            return self._files_store.ensure_index(files_col_key, unique=unique)
        else:
            return self._files_store.ensure_index(key, unique=unique)

    def update(
        self,
        docs: Union[List[Dict], Dict],
        key: Union[List, str, None] = None,
        additional_metadata: Union[str, List[str], None] = None,
    ):
        """
        Update documents into the Store

        Args:
            docs: the document or list of documents to update
            key: field name(s) to determine uniqueness for a
                 document, can be a list of multiple fields,
                 a single field, or None if the Store's key
                 field is to be used
            additional_metadata: field(s) to include in the gridfs metadata
        """

        if not isinstance(docs, list):
            docs = [docs]

        if isinstance(key, str):
            key = [key]
        elif not key:
            key = [self.key]

        key = list(set(key) - set(files_collection_fields))

        if additional_metadata is None:
            additional_metadata = []
        elif isinstance(additional_metadata, str):
            additional_metadata = [additional_metadata]
        else:
            additional_metadata = list(additional_metadata)

        for d in docs:
            search_doc = {k: d[k] for k in key}

            metadata = {
                k: get(d, k)
                for k in [self.last_updated_field]
                + additional_metadata
                + self.searchable_fields
                if has(d, k)
            }
            metadata.update(search_doc)
            data = json.dumps(jsanitize(d)).encode("UTF-8")
            if self.compression:
                data = zlib.compress(data)
                metadata["compression"] = "zlib"

            self._collection.put(data, metadata=metadata)
            search_doc = self.transform_criteria(search_doc)

            # Cleans up old gridfs entries
            for fdoc in (
                self._files_collection.find(search_doc, ["_id"])
                .sort("uploadDate", -1)
                .skip(1)
            ):
                self._collection.delete(fdoc["_id"])

    def remove_docs(self, criteria: Dict):
        """
        Remove docs matching the query dictionary

        Args:
            criteria: query dictionary to match
        """
        if isinstance(criteria, dict):
            criteria = self.transform_criteria(criteria)
        ids = [cursor._id for cursor in self._collection.find(criteria)]

        for _id in ids:
            self._collection.delete(_id)

    def close(self):
        self._collection.database.client.close()
        if self.ssh_tunnel is not None:
            self.ssh_tunnel.stop()

    def __eq__(self, other: object) -> bool:
        """
        Check equality for GridFSStore
        other: other GridFSStore to compare with
        """
        if not isinstance(other, GridFSStore):
            return False

        fields = ["database", "collection_name", "host", "port"]
        return all(getattr(self, f) == getattr(other, f) for f in fields)


class GridFSURIStore(GridFSStore):
    """
    A Store for GridFS backend, with connection via a mongo URI string.

    This is expected to be a special mongodb+srv:// URIs that include client parameters
    via TXT records
    """

    def __init__(
        self,
        uri: str,
        collection_name: str,
        database: str = None,
        compression: bool = False,
        ensure_metadata: bool = False,
        searchable_fields: List[str] = None,
        mongoclient_kwargs: Optional[Dict] = None,
        **kwargs,
    ):
        """
        Initializes a GrdiFS Store for binary data
        Args:
            uri: MongoDB+SRV URI
            database: database to connect to
            collection_name: The collection name
            compression: compress the data as it goes into GridFS
            ensure_metadata: ensure returned documents have the metadata fields
            searchable_fields: fields to keep in the index store
        """

        self.uri = uri

        # parse the dbname from the uri
        if database is None:
            d_uri = uri_parser.parse_uri(uri)
            if d_uri["database"] is None:
                raise ConfigurationError(
                    "If database name is not supplied, a database must be set in the uri"
                )
            self.database = d_uri["database"]
        else:
            self.database = database

        self.collection_name = collection_name
        self._coll = None  # type: Any
        self.compression = compression
        self.ensure_metadata = ensure_metadata
        self.searchable_fields = [] if searchable_fields is None else searchable_fields
        self.kwargs = kwargs
        self.mongoclient_kwargs = mongoclient_kwargs or {}

        if "key" not in kwargs:
            kwargs["key"] = "_id"
        super(GridFSStore, self).__init__(**kwargs)  # lgtm

    def connect(self, force_reset: bool = False):
        """
        Connect to the source data
        """
        if not self._coll or force_reset:  # pragma: no cover
            conn: MongoClient = MongoClient(self.uri, **self.mongoclient_kwargs)
            db = conn[self.database]
            self._coll = gridfs.GridFS(db, self.collection_name)
            self._files_collection = db["{}.files".format(self.collection_name)]
            self._files_store = MongoStore.from_collection(self._files_collection)
            self._files_store.last_updated_field = f"metadata.{self.last_updated_field}"
            self._files_store.key = self.key
            self._chunks_collection = db["{}.chunks".format(self.collection_name)]<|MERGE_RESOLUTION|>--- conflicted
+++ resolved
@@ -72,6 +72,7 @@
             ensure_metadata: ensure returned documents have the metadata fields
             searchable_fields: fields to keep in the index store
             auth_source: The database to authenticate on. Defaults to the database name.
+            ssh_tunnel: A SSHTunnel object to use.
         """
 
         self.database = database
@@ -128,7 +129,6 @@
         """
         Connect to the source data
         """
-<<<<<<< HEAD
         if self.ssh_tunnel is None:
             host = self.host
             port = self.port
@@ -136,10 +136,7 @@
             self.ssh_tunnel.start()
             host, port = self.ssh_tunnel.local_address
 
-        conn = (
-=======
         conn: MongoClient = (
->>>>>>> 831b3954
             MongoClient(
                 host=host,
                 port=port,
@@ -149,7 +146,7 @@
                 **self.mongoclient_kwargs,
             )
             if self.username != ""
-            else MongoClient(self.host, self.port, **self.mongoclient_kwargs)
+            else MongoClient(host, port, **self.mongoclient_kwargs)
         )
         if not self._coll or force_reset:
             db = conn[self.database]
@@ -251,7 +248,10 @@
                 metadata = doc.get("metadata", {})
 
                 data = self._collection.find_one(
-                    filter={"_id": doc["_id"]}, skip=skip, limit=limit, sort=sort,
+                    filter={"_id": doc["_id"]},
+                    skip=skip,
+                    limit=limit,
+                    sort=sort,
                 ).read()
 
                 if metadata.get("compression", "") == "zlib":
