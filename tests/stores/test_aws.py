--- conflicted
+++ resolved
@@ -5,18 +5,10 @@
 import msgpack
 import pytest
 from botocore.exceptions import ClientError
-<<<<<<< HEAD
-from moto import mock_s3
-
-import pytest
-from maggma.stores import MemoryStore, MongoStore, S3Store
-from monty.msgpack import default, object_hook
-=======
 from monty.msgpack import default, object_hook
 from moto import mock_s3
 
 from maggma.stores import MemoryStore, MongoStore, S3Store
->>>>>>> 3b4832cd
 
 
 @pytest.fixture
