# coding: utf-8
"""
Module containing various definitions of Stores.
Stores are a default access pattern to data and provide
various utillities
"""
from abc import ABCMeta, abstractmethod
import copy
from datetime import datetime
import json
import zlib
import logging

import mongomock
import pymongo
import gridfs
from itertools import groupby
from operator import itemgetter
from pymongo import MongoClient, DESCENDING
from pydash import identity

from pymongo import ReplaceOne

from monty.json import MSONable, jsanitize, MontyDecoder
from monty.io import zopen
from monty.serialization import loadfn
from maggma.utils import LU_KEY_ISOFORMAT, confirm_field_index


class Store(MSONable, metaclass=ABCMeta):
    """
    Abstract class for a data Store
    Defines the interface for all data going in and out of a Builder
    """

    def __init__(self, key="task_id", lu_field='last_updated', lu_type="datetime",
                 validator=None, read_only=False):
        """
        Args:
            key (str): master key to index on
            lu_field (str): 'last updated' field name
            lu_type (tuple): the date/time format for the lu_field. Can be "datetime" or "isoformat"
            validator: an instance of a :class: maggma.validator.Validator, which can be
            used to validate documents prior to insertion
            read_only (bool): if True, calling update() should raise a PermissionError
        """
        self.key = key
        self.lu_field = lu_field
        self.lu_type = lu_type
        self.lu_func = LU_KEY_ISOFORMAT if lu_type == "isoformat" else (identity, identity)
        self.validator = validator
        self.read_only = read_only

        self.logger = logging.getLogger(type(self).__name__)
        self.logger.addHandler(logging.NullHandler())

    @property
    @abstractmethod
    def collection(self):
        """
        Returns a handle to the pymongo collection object
        Not guaranteed to exist in the future
        """
        pass

    @abstractmethod
    def connect(self, force_reset=False):
        """
        Connect to the source data
        """
        pass

    @abstractmethod
    def close(self):
        """
        Closes any connections
        """
        pass

    @abstractmethod
    def query(self, properties=None, criteria=None, **kwargs):
        """
        Queries the Store for a set of properties
        """
        pass

    @abstractmethod
    def query_one(self, properties=None, criteria=None, **kwargs):
        """
        Get one property from the store
        """
        pass

    @abstractmethod
    def distinct(self, key, criteria=None, **kwargs):
        """
        Get all distinct values for a key
        """
        pass

    @abstractmethod
    def update(self, docs, update_lu=True, key=None, **kwargs):
        """
        Update docs into the store, respecting self.read_only flag
        """
        pass

    @abstractmethod
    def ensure_index(self, key, unique=False, **kwargs):
        """
        Tries to create and index, respecting self.read_only flag
        Args:
            key (string): single key to index
            unique (bool): Whether or not this index contains only unique keys

        Returns:
            bool indicating if the index exists/was created
        """
        pass

    @abstractmethod
    def groupby(self, keys, properties=None, criteria=None, **kwargs):
        """
        Simple grouping function that will group documents
        by keys.

        Args:
            keys (list or string): fields to group documents
            properties (list): properties to return in grouped documents
            criteria (dict): filter for documents to group

        Returns:
            command cursor corresponding to grouped documents

            elements of the command cursor have the structure:
            {'_id': {"KEY_1": value_1, "KEY_2": value_2 ...,
             'docs': [list_of_documents corresponding to key values]}

        """
        pass

    @property
    def last_updated(self):
        doc = next(self.query(properties=[self.lu_field])
                   .sort([(self.lu_field, pymongo.DESCENDING)])
                   .limit(1), None)
        if doc and self.lu_field not in doc:
            raise StoreError(
                "No field '{}' in store document. Please ensure Store.lu_field "
                "is a datetime field in your store that represents the time of "
                "last update to each document.".format(self.lu_field))
        # Handle when collection has docs but `NoneType` lu_field.
        return (self.lu_func[0](doc[self.lu_field])
                if (doc and doc[self.lu_field]) else datetime.min)

    def lu_filter(self, targets):
        """Creates a MongoDB filter for new documents.

        By "new", we mean documents in this Store that were last updated later
        than any document in targets.

        Args:
            targets (list): A list of Stores

        """
        if isinstance(targets, Store):
            targets = [targets]

        lu_list = [t.last_updated for t in targets]
        return {self.lu_field: {"$gt": self.lu_func[1](max(lu_list))}}

    def __eq__(self, other):
        return hash(self) == hash(other)

    def __ne__(self, other):
        return not self == other

    def __hash__(self):
        return hash((self.lu_field, ))

    def __getstate__(self):
        return self.as_dict()

    def __setstate__(self, d):
        del d["@class"]
        del d["@module"]
        md = MontyDecoder()
        d = md.process_decoded(d)
        self.__init__(**d)


class Mongolike(object):
    """
    Mixin class that allows for basic mongo functionality
    """

    @property
    def collection(self):
        return self._collection

    def query(self, properties=None, criteria=None, **kwargs):
        """
        Function that gets data from MongoStore with property focus.

        Args:
            properties (list or dict): list of properties to return
                or dictionary with {"property": 1} type structure
                from standard mongo Collection.find syntax
            criteria (dict): filter for query, matches documents
                against key-value pairs
            **kwargs (kwargs): further kwargs to Collection.find
        """
        if isinstance(properties, list):
            properties = {p: 1 for p in properties}
        return self.collection.find(filter=criteria, projection=properties, **kwargs)

    def query_one(self, properties=None, criteria=None, **kwargs):
        """
        Function that gets a single from MongoStore with property focus.
        Returns None if nothing matches

        Args:
            properties (list or dict): list of properties to return
                or dictionary with {"property": 1} type structure
                from standard mongo Collection.find syntax
            criteria (dict): filter for query, matches documents
                against key-value pairs
            **kwargs (kwargs): further kwargs to Collection.find_one
        """
        if isinstance(properties, list):
            properties = {p: 1 for p in properties}
        return self.collection.find_one(filter=criteria, projection=properties, **kwargs)

    def ensure_index(self, key, unique=False, **kwargs):
        """
        Wrapper for pymongo.Collection.ensure_index
        """

        if self.read_only:
            self.logger.error("Trying to write to a read-only store.")
            raise PermissionError("Trying to write to a read-only store.")
        
        if "background" not in kwargs:
            kwargs["background"] = True

        if confirm_field_index(self.collection,key):
            return True
        else:
            try:
                self.collection.create_index(key, unique=unique, **kwargs)
                return True
            except:
                return False

    def update(self, docs, update_lu=True, key=None, ordered=True, **kwargs):
        """
        Function to update associated MongoStore collection.

        Args:
            docs: list of documents
        """

<<<<<<< HEAD
        if self.read_only:
            self.logger.error("Trying to write to a read-only store.")
            raise PermissionError("Trying to write to a read-only store.")

        bulk = self.collection.initialize_ordered_bulk_op()
=======
        requests = []
>>>>>>> 7bc8e5e5

        for d in docs:

            d = jsanitize(d, allow_bson=True)

            # document-level validation is optional
            validates = True
            if self.validator:
                validates = self.validator.is_valid(d)
                if not validates:
                    if self.validator.strict:
                        raise ValueError('Document failed to validate: {}'.format(d))
                    self.logger.error('Document failed to validate: {}'.format(d))

            if validates:
                key = key if key else self.key
                if isinstance(key, list):
                    search_doc = {k: d[k] for k in key}
                else:
                    search_doc = {key: d[key]}
                if update_lu:
                    d[self.lu_field] = datetime.utcnow()

                requests.append(ReplaceOne(search_doc,d,upsert=True))

        self.collection.bulk_write(requests,ordered=ordered)

    def distinct(self, key, criteria=None, all_exist=False, **kwargs):
        """
        Function get to get all distinct values of a certain key in
        a mongolike store.  May take a single key or a list of keys

        Args:
            key (mongolike key or list of mongolike keys): key or keys
                for which to find distinct values or sets of values.
            criteria (filter criteria): criteria for filter
            all_exist (bool): whether to ensure all keys in list exist
                in each document, defaults to False
            **kwargs (kwargs): kwargs corresponding to collection.distinct
        """
        if isinstance(key, list):
            criteria = criteria if criteria else {}
            # Update to ensure keys are there
            if all_exist:
                criteria.update({k: {"$exists": True} for k in key if k not in criteria})

            results = []
            for d in self.groupby(key, properties=key, criteria=criteria):
                results.append(d["_id"])
            return results

        else:
            return self.collection.distinct(key, filter=criteria, **kwargs)

    def close(self):
        self.collection.database.client.close()


class MongoStore(Mongolike, Store):
    """
    A Store that connects to a Mongo collection
    """

    def __init__(self, database, collection_name, host="localhost", port=27017, username="", password="", **kwargs):
        """
        Args:
            database (str): database name
            collection (str): collection name
            host (str): hostname for mongo db
            port (int): tcp port for mongo db
            username (str): username for mongo db
            password (str): password for mongo db
        """
        self.database = database
        self.collection_name = collection_name
        self.host = host
        self.port = port
        self.username = username
        self.password = password
        self._collection = None
        self.kwargs = kwargs
        super(MongoStore, self).__init__(**kwargs)

    def connect(self, force_reset=False):
        if not self._collection or force_reset:
            conn = MongoClient(self.host, self.port)
            db = conn[self.database]
            if self.username is not "":
                db.authenticate(self.username, self.password)
            self._collection = db[self.collection_name]

    def __hash__(self):
        return hash((self.database, self.collection_name, self.lu_field))

    @classmethod
    def from_db_file(cls, filename):
        """
        Convenience method to construct MongoStore from db_file
        """
        kwargs = loadfn(filename)
        if "collection" in kwargs:
            kwargs["collection_name"] = kwargs.pop("collection")
        # Get rid of aliases from traditional query engine db docs
        kwargs.pop("aliases", None)
        return cls(**kwargs)

    def groupby(self, keys, properties=None, criteria=None, allow_disk_use=True, **kwargs):
        """
        Simple grouping function that will group documents
        by keys.

        Args:
            keys (list or string): fields to group documents
            properties (list): properties to return in grouped documents
            criteria (dict): filter for documents to group
            allow_disk_use (bool): whether to allow disk use in aggregation

        Returns:
            command cursor corresponding to grouped documents

            elements of the command cursor have the structure:
            {'_id': {"KEY_1": value_1, "KEY_2": value_2 ...,
             'docs': [list_of_documents corresponding to key values]}

        """
        pipeline = []
        if criteria is not None:
            pipeline.append({"$match": criteria})

        if properties is not None:
            pipeline.append({"$project": {p: 1 for p in properties}})

        if isinstance(keys, str):
            keys = [keys]

        group_id = {key: "${}".format(key) for key in keys}
        pipeline.append({"$group": {"_id": group_id, "docs": {"$push": "$$ROOT"}}})

        return self.collection.aggregate(pipeline, allowDiskUse=allow_disk_use)

    @classmethod
    def from_collection(cls, collection, **kwargs):
        """
        Generates a MongoStore from a pymongo collection object
        This is not a fully safe operation as it gives dummy information to the MongoStore
        As a result, this will not serialize and can not reset its connection
        """
        # TODO: How do we make this safer?
        coll_name = collection.name
        db_name = collection.database.name

        store = cls(db_name, coll_name, **kwargs)
        store._collection = collection
        return store


class MemoryStore(Mongolike, Store):
    """
    An in-memory Store that functions similarly
    to a MongoStore
    """

    def __init__(self, name="memory_db", **kwargs):
        self.name = name
        self._collection = None
        self.kwargs = kwargs
        super(MemoryStore, self).__init__(**kwargs)

    def connect(self, force_reset=False):
        if not self._collection or force_reset:
            self._collection = mongomock.MongoClient().db[self.name]

    def __hash__(self):
        return hash((self.name, self.lu_field))

    def groupby(self, keys, properties=None, criteria=None, **kwargs):
        """
        Simple grouping function that will group documents
        by keys.

        Args:
            keys (list or string): fields to group documents
            properties (list): properties to return in grouped documents
            criteria (dict): filter for documents to group
            allow_disk_use (bool): whether to allow disk use in aggregation

        Returns:
            command cursor corresponding to grouped documents

            elements of the command cursor have the structure:
            {'_id': {"KEY_1": value_1, "KEY_2": value_2 ...,
             'docs': [list_of_documents corresponding to key values]}

        """
        keys = keys if isinstance(keys, list) else [keys]

        input_data = list(self.query(properties=keys, criteria=criteria))

        if len(keys) > 1:
            grouper = itemgetter(*keys)
            for key, grp in groupby(sorted(input_data, key=grouper), grouper):
                temp_dict = {"_id": zip(keys, key), "docs": list(grp)}
                yield temp_dict
        else:
            grouper = itemgetter(*keys)
            for key, grp in groupby(sorted(input_data, key=grouper), grouper):
                temp_dict = {"_id": {keys[0]: key}, "docs": list(grp)}
                yield temp_dict

    def update(self, docs, update_lu=True, key=None, **kwargs):
        """
        Function to update associated MongoStore collection.

        Args:
            docs: list of documents
        """

        if self.read_only:
            self.logger.error("Trying to write to a read-only store.")
            raise PermissionError("Trying to write to a read-only store.")

        for d in docs:

            d = jsanitize(d, allow_bson=True)

            # document-level validation is optional
            validates = True
            if self.validator:
                validates = self.validator.is_valid(d)
                if not validates:
                    if self.validator.strict:
                        raise ValueError('Document failed to validate: {}'.format(d))
                    self.logger.error('Document failed to validate: {}'.format(d))

            if validates:
                if isinstance(key, list):
                    search_doc = {k: d[k] for k in key}
                elif key:
                    search_doc = {key: d[key]}
                else:
                    search_doc = {self.key: d[self.key]}
                if update_lu:
                    d[self.lu_field] = datetime.utcnow()
                self.collection.insert_one(d)


class JSONStore(MemoryStore):
    """
    A Store for access to a single or multiple JSON files
    """

    def __init__(self, paths, **kwargs):
        """
        Args:
            paths (str or list): paths for json files to
                turn into a Store
        """
        paths = paths if isinstance(paths, (list, tuple)) else [paths]
        self.paths = paths
        self.kwargs = kwargs
        super(JSONStore, self).__init__("collection", **kwargs)

    def connect(self, force_reset=False):
        super(JSONStore, self).connect(force_reset=force_reset)
        for path in self.paths:
            with zopen(path) as f:
                data = f.read()
                data = data.decode() if isinstance(data, bytes) else data
                objects = json.loads(data)
                objects = [objects] if not isinstance(objects, list) else objects
                self.collection.insert_many(objects)

    def __hash__(self):
        return hash((*self.paths, self.lu_field))


class DatetimeStore(MemoryStore):
    """Utility store intended for use with `Store.lu_filter`."""

    def __init__(self, dt, **kwargs):
        """
        Args:
            dt (Datetime): Datetime to set
        """
        self.__dt = dt
        self.kwargs = kwargs
        super(DatetimeStore, self).__init__("date", **kwargs)

    def connect(self, force_reset=False):
        super(DatetimeStore, self).connect(force_reset)
        self.collection.insert_one({self.lu_field: self.__dt})


class GridFSStore(Store):
    """
    A Store for GrdiFS backend. Provides a common access method consistent with other stores
    """

    # https://github.com/mongodb/specifications/
    #   blob/master/source/gridfs/gridfs-spec.rst#terms
    #   (Under "Files collection document")
    files_collection_fields = (
        "_id", "length", "chunkSize", "uploadDate", "md5", "filename",
        "contentType", "aliases", "metadata")

    def __init__(self, database, collection_name, host="localhost", port=27017, username="", password="", compression=False, **kwargs):

        self.database = database
        self.collection_name = collection_name
        self.host = host
        self.port = port
        self.username = username
        self.password = password
        self._collection = None
        self.compression = compression
        self.kwargs = kwargs
        self.meta_keys = set()

        if "key" not in kwargs:
            kwargs["key"] = "_id"

        super(GridFSStore, self).__init__(**kwargs)

    def connect(self, force_reset=False):
        conn = MongoClient(self.host, self.port)
        if not self._collection or force_reset:
            db = conn[self.database]
            if self.username is not "":
                db.authenticate(self.username, self.password)

            self._collection = gridfs.GridFS(db, self.collection_name)
            self._files_collection = db["{}.files".format(self.collection_name)]
            self._chunks_collection = db["{}.chunks".format(self.collection_name)]

    @property
    def collection(self):
        # TODO: Should this return the real MongoCollection or the GridFS
        return self._collection

    @classmethod
    def transform_criteria(cls, criteria):
        """
        Allow client to not need to prepend 'metadata.' to query fields.
        Args:
            criteria (dict): Query criteria
        """
        for field in criteria:
            if (field not in cls.files_collection_fields
                    and not field.startswith('metadata.')):
                criteria['metadata.' + field] = copy.copy(criteria[field])
                del criteria[field]

    def query(self, properties=None, criteria=None, **kwargs):
        """
        Function that gets data from GridFS. This store ignores all
        property projections as its designed for whole document access

        Args:
            properties (list or dict): This will be ignored by the GridFS
                Store
            criteria (dict): filter for query, matches documents
                against key-value pairs
            **kwargs (kwargs): further kwargs to Collection.find
        """
        if isinstance(criteria, dict):
            self.transform_criteria(criteria)
        for f in self.collection.find(filter=criteria, **kwargs):
            data = f.read()

            metadata = f.metadata
            if metadata.get("compression", "") == "zlib":
                data = zlib.decompress(data).decode("UTF-8")

            try:
                data = json.loads(data)
            except:
                pass
            yield data

    def query_one(self, properties=None, criteria=None, **kwargs):
        """
        Function that gets a single document from GridFS. This store
        ignores all property projections as its designed for whole
        document access

        Args:
            properties (list or dict): This will be ignored by the GridFS
                Store
            criteria (dict): filter for query, matches documents
                against key-value pairs
            **kwargs (kwargs): further kwargs to Collection.find
        """
        return next(self.query(criteria=criteria, **kwargs), None)

    def distinct(self, key, criteria=None, all_exist=False, **kwargs):
        """
        Function get to get all distinct values of a certain key in
        a mongolike store.  May take a single key or a list of keys

        Args:
            key (mongolike key or list of mongolike keys): key or keys
                for which to find distinct values or sets of values.
            criteria (filter criteria): criteria for filter
            all_exist (bool): whether to ensure all keys in list exist
                in each document, defaults to False
            **kwargs (kwargs): kwargs corresponding to collection.distinct
        """
        if isinstance(key, list):
            criteria = criteria if criteria else {}
            # Update to ensure keys are there
            if all_exist:
                criteria.update({k: {"$exists": True} for k in key if k not in criteria})

            results = []
            for d in self.groupby(key, properties=key, criteria=criteria):
                results.append(d["_id"])
            return results

        else:
            if criteria:
                self.transform_criteria(criteria)
            # Transfor to metadata subfield if not supposed to be in gridfs main fields
            if key not in self.files_collection_fields:
                key = "metadata.{}".format(key)

            return self._files_collection.distinct(key, filter=criteria, **kwargs)

    def groupby(self, keys, properties=None, criteria=None, allow_disk_use=True, **kwargs):
        """
        Simple grouping function that will group documents
        by keys.

        Args:
            keys (list or string): fields to group documents
            properties (list): properties to return in grouped documents
            criteria (dict): filter for documents to group
            allow_disk_use (bool): whether to allow disk use in aggregation

        Returns:
            command cursor corresponding to grouped documents

            elements of the command cursor have the structure:
            {'_id': {"KEY_1": value_1, "KEY_2": value_2 ...,
             'docs': [list_of_documents corresponding to key values]}

        """
        pipeline = []
        if criteria is not None:
            self.transform_criteria(criteria)
            pipeline.append({"$match": criteria})

        if properties is not None:
            properties = [p if p in self.files_collection_fields else "metadata.{}".format(p) for p in properties]
            pipeline.append({"$project": {p: 1 for p in properties}})

        if isinstance(keys, str):
            keys = [keys]

        # ensure propper naming for keys in and outside of metadata
        keys = [k if k in self.files_collection_fields else "metadata.{}".format(k) for k in key]

        group_id = {key: "${}".format(key) for key in keys}
        pipeline.append({"$group": {"_id": group_id, "docs": {"$push": "$$ROOT"}}})

        return self.collection.aggregate(pipeline, allowDiskUse=allow_disk_use)

    def ensure_index(self, key, unique=False):
        """
        Wrapper for pymongo.Collection.ensure_index for the files collection
        """

        if self.read_only:
            self.logger.error("Trying to write to a read-only store.")
            raise PermissionError("Trying to write to a read-only store.")
        
        if key in self.files_collection_fields:
            return self._files_collection.create_index(key, unique=unique, background=True)
        else:
            # Store this key to put into metadata collection
            self.meta_keys |= set([key])
            return self._files_collection.create_index("metadata.{}".format(key), unique=unique, background=True)

    def update(self, docs, update_lu=True, key=None):
        """
        Function to update associated MongoStore collection.

        Args:
            docs ([dict]): list of documents
            update_lu (bool) : Updat the last_updated field or not
            key (list or str): list or str of important parameters
        """

        if self.read_only:
            self.logger.error("Trying to write to a read-only store.")
            raise PermissionError("Trying to write to a read-only store.")

        if isinstance(key, str):
            key = [key]
        elif not key:
            key = [self.key]

        key = list(set(key) | self.meta_keys - set(self.files_collection_fields))

        for d in docs:

            search_doc = {k: d[k] for k in key}
            if update_lu:
                d[self.lu_field] = datetime.utcnow()

            metadata = {self.lu_field: d[self.lu_field]}
            metadata.update(search_doc)

            data = json.dumps(jsanitize(d)).encode("UTF-8")
            if self.compression:
                data = zlib.compress(data)
                metadata["compression"] = "zlib"

            self.collection.put(data, metadata=metadata)
            self.transform_criteria(search_doc)

            # Cleans up old gridfs entries
            for fdoc in (self._files_collection.find(search_doc, ["_id"])
                         .sort("uploadDate", -1).skip(1)):
                self.collection.delete(fdoc["_id"])

    def close(self):
        self.collection.database.client.close()


class StoreError(Exception):
    """General Store-related error."""
    pass<|MERGE_RESOLUTION|>--- conflicted
+++ resolved
@@ -260,15 +260,11 @@
             docs: list of documents
         """
 
-<<<<<<< HEAD
         if self.read_only:
             self.logger.error("Trying to write to a read-only store.")
             raise PermissionError("Trying to write to a read-only store.")
-
-        bulk = self.collection.initialize_ordered_bulk_op()
-=======
+ 
         requests = []
->>>>>>> 7bc8e5e5
 
         for d in docs:
 
