# coding: utf-8
"""
Module containing various definitions of Stores.
Stores are a default access pattern to data and provide
various utillities
"""
from abc import ABCMeta, abstractmethod
import copy
from datetime import datetime
import json
import zlib

import mongomock
import pymongo
import gridfs
from itertools import groupby
from operator import itemgetter
from pymongo import MongoClient
from pydash import identity, set_

from pymongo import ReplaceOne

from monty.json import MSONable, jsanitize, MontyDecoder
from monty.io import zopen
from monty.serialization import loadfn
<<<<<<< HEAD
from maggma.utils import LU_KEY_ISOFORMAT, put_mongolike
=======
from maggma.utils import LU_KEY_ISOFORMAT, confirm_field_index
>>>>>>> 46e10c65


class Store(MSONable, metaclass=ABCMeta):
    """
    Abstract class for a data Store
    Defines the interface for all data going in and out of a Builder
    """

    def __init__(self, key="task_id", lu_field='last_updated', lu_type="datetime", validator=None):
        """
        Args:
            key (str): master key to index on
            lu_field (str): 'last updated' field name
            lu_type (tuple): the date/time format for the lu_field. Can be "datetime" or "isoformat"
        """
        self.key = key
        self.lu_field = lu_field
        self.lu_type = lu_type
        self.lu_func = LU_KEY_ISOFORMAT if lu_type == "isoformat" else (identity, identity)
        self.validator = validator

    @property
    @abstractmethod
    def collection(self):
        """
        Returns a handle to the pymongo collection object
        Not guaranteed to exist in the future
        """
        pass

    @abstractmethod
    def connect(self, force_reset=False):
        """
        Connect to the source data
        """
        pass

    @abstractmethod
    def close(self):
        """
        Closes any connections
        """
        pass

    @abstractmethod
    def query(self, criteria=None, properties=None, **kwargs):
        """
        Queries the Store for a set of properties
        """
        pass

    @abstractmethod
    def query_one(self, criteria=None, properties=None, **kwargs):
        """
        Get one property from the store
        """
        pass

    @abstractmethod
    def distinct(self, key, criteria=None, **kwargs):
        """
        Get all distinct values for a key
        """
        pass

    @abstractmethod
    def update(self, docs, update_lu=True, key=None, **kwargs):
        """
        Update docs into the store
        """
        pass

    @abstractmethod
    def ensure_index(self, key, unique=False, **kwargs):
        """
        Tries to create and index
        Args:
            key (string): single key to index
            unique (bool): Whether or not this index contains only unique keys

        Returns:
            bool indicating if the index exists/was created
        """
        pass

    @abstractmethod
    def groupby(self, keys, criteria=None, properties=None, **kwargs):
        """
        Simple grouping function that will group documents
        by keys.

        Args:
            keys (list or string): fields to group documents
            criteria (dict): filter for documents to group
            properties (list): properties to return in grouped documents

        Returns:
            command cursor corresponding to grouped documents

            elements of the command cursor have the structure:
            {'_id': {"KEY_1": value_1, "KEY_2": value_2 ...,
             'docs': [list_of_documents corresponding to key values]}

        """
        pass

    @property
    def last_updated(self):
        doc = next(self.query(properties=[self.lu_field])
                   .sort([(self.lu_field, pymongo.DESCENDING)])
                   .limit(1), None)
        if doc and self.lu_field not in doc:
            raise StoreError(
                "No field '{}' in store document. Please ensure Store.lu_field "
                "is a datetime field in your store that represents the time of "
                "last update to each document.".format(self.lu_field))
        # Handle when collection has docs but `NoneType` lu_field.
        return (self.lu_func[0](doc[self.lu_field])
                if (doc and doc[self.lu_field]) else datetime.min)

    def lu_filter(self, targets):
        """Creates a MongoDB filter for new documents.

        By "new", we mean documents in this Store that were last updated later
        than any document in targets.

        Args:
            targets (list): A list of Stores

        """
        if isinstance(targets, Store):
            targets = [targets]

        lu_list = [t.last_updated for t in targets]
        return {self.lu_field: {"$gt": self.lu_func[1](max(lu_list))}}

    def __eq__(self, other):
        return hash(self) == hash(other)

    def __ne__(self, other):
        return not self == other

    def __hash__(self):
        return hash((self.lu_field, ))

    def __getstate__(self):
        return self.as_dict()

    def __setstate__(self, d):
        del d["@class"]
        del d["@module"]
        md = MontyDecoder()
        d = md.process_decoded(d)
        self.__init__(**d)


class Mongolike(object):
    """
    Mixin class that allows for basic mongo functionality
    """

    @property
    def collection(self):
        return self._collection

    def query(self, criteria=None, properties=None, **kwargs):
        """
        Function that gets data from MongoStore with property focus.

        Args:
            criteria (dict): filter for query, matches documents
                against key-value pairs
            properties (list or dict): list of properties to return
                or dictionary with {"property": 1} type structure
                from standard mongo Collection.find syntax
            **kwargs (kwargs): further kwargs to Collection.find
        """
        if isinstance(properties, list):
            properties = {p: 1 for p in properties}
        return self.collection.find(filter=criteria, projection=properties, **kwargs)

    def query_one(self, criteria=None, properties=None, **kwargs):
        """
        Function that gets a single from MongoStore with property focus.
        Returns None if nothing matches

        Args:
            criteria (dict): filter for query, matches documents
                against key-value pairs
            properties (list or dict): list of properties to return
                or dictionary with {"property": 1} type structure
                from standard mongo Collection.find syntax
            **kwargs (kwargs): further kwargs to Collection.find_one
        """
        if isinstance(properties, list):
            properties = {p: 1 for p in properties}
        return self.collection.find_one(filter=criteria, projection=properties, **kwargs)

    def ensure_index(self, key, unique=False, **kwargs):
        """
        Wrapper for pymongo.Collection.ensure_index
        """
        if "background" not in kwargs:
            kwargs["background"] = True

        if confirm_field_index(self.collection,key):
            return True
        else:
            try:
                self.collection.create_index(key, unique=unique, **kwargs)
                return True
            except:
                return False

    def update(self, docs, update_lu=True, key=None, ordered=True, **kwargs):
        """
        Function to update associated MongoStore collection.

        Args:
            docs: list of documents
        """

        requests = []

        for d in docs:

            d = jsanitize(d, allow_bson=True)

            # document-level validation is optional
            validates = True
            if self.validator:
                validates = self.validator.is_valid(d)
                if not validates:
                    if self.validator.strict:
                        raise ValueError('Document failed to validate: {}'.format(d))
                    else:
                        self.logger.error('Document failed to validate: {}'.format(d))

            if validates:
                key = key if key else self.key
                if isinstance(key, list):
                    search_doc = {k: d[k] for k in key}
                else:
                    search_doc = {key: d[key]}
                if update_lu:
                    d[self.lu_field] = datetime.utcnow()

                requests.append(ReplaceOne(search_doc,d,upsert=True))

        self.collection.bulk_write(requests,ordered=ordered)

    def distinct(self, key, criteria=None, all_exist=False, **kwargs):
        """
        Function get to get all distinct values of a certain key in
        a mongolike store.  May take a single key or a list of keys

        Args:
            key (mongolike key or list of mongolike keys): key or keys
                for which to find distinct values or sets of values.
            criteria (filter criteria): criteria for filter
            all_exist (bool): whether to ensure all keys in list exist
                in each document, defaults to False
            **kwargs (kwargs): kwargs corresponding to collection.distinct
        """
        if isinstance(key, list):
            criteria = criteria if criteria else {}
            # Update to ensure keys are there
            if all_exist:
                criteria.update({k: {"$exists": True} for k in key if k not in criteria})

            results = []
            for d in self.groupby(key, properties=key, criteria=criteria):
                results.append(d["_id"])
            return results

        else:
            return self.collection.distinct(key, filter=criteria, **kwargs)

    def close(self):
        self.collection.database.client.close()


class MongoStore(Mongolike, Store):
    """
    A Store that connects to a Mongo collection
    """

    def __init__(self, database, collection_name, host="localhost", port=27017, username="", password="", **kwargs):
        """
        Args:
            database (str): database name
            collection (str): collection name
            host (str): hostname for mongo db
            port (int): tcp port for mongo db
            username (str): username for mongo db
            password (str): password for mongo db
        """
        self.database = database
        self.collection_name = collection_name
        self.host = host
        self.port = port
        self.username = username
        self.password = password
        self._collection = None
        self.kwargs = kwargs
        super(MongoStore, self).__init__(**kwargs)

    def connect(self, force_reset=False):
        if not self._collection or force_reset:
            conn = MongoClient(self.host, self.port)
            db = conn[self.database]
            if self.username is not "":
                db.authenticate(self.username, self.password)
            self._collection = db[self.collection_name]

    def __hash__(self):
        return hash((self.database, self.collection_name, self.lu_field))

    @classmethod
    def from_db_file(cls, filename):
        """
        Convenience method to construct MongoStore from db_file
        """
        kwargs = loadfn(filename)
        if "collection" in kwargs:
            kwargs["collection_name"] = kwargs.pop("collection")
        # Get rid of aliases from traditional query engine db docs
        kwargs.pop("aliases", None)
        return cls(**kwargs)

    def groupby(self, keys, criteria=None, properties=None, allow_disk_use=True, **kwargs):
        """
        Simple grouping function that will group documents
        by keys.

        Args:
            keys (list or string): fields to group documents
            criteria (dict): filter for documents to group
            properties (list): properties to return in grouped documents
            allow_disk_use (bool): whether to allow disk use in aggregation

        Returns:
            command cursor corresponding to grouped documents

            elements of the command cursor have the structure:
            {'_id': {"KEY_1": value_1, "KEY_2": value_2 ...,
             'docs': [list_of_documents corresponding to key values]}

        """
        pipeline = []
        if criteria is not None:
            pipeline.append({"$match": criteria})

        if properties is not None:
            pipeline.append({"$project": {p: 1 for p in properties}})

        if isinstance(keys, str):
            keys = [keys]

        group_id = {}
        for key in keys:
            set_(group_id, key, "${}".format(key))
        pipeline.append({"$group": {"_id": group_id, "docs": {"$push": "$$ROOT"}}})

        return self.collection.aggregate(pipeline, allowDiskUse=allow_disk_use)

    @classmethod
    def from_collection(cls, collection, **kwargs):
        """
        Generates a MongoStore from a pymongo collection object
        This is not a fully safe operation as it gives dummy information to the MongoStore
        As a result, this will not serialize and can not reset its connection
        """
        # TODO: How do we make this safer?
        coll_name = collection.name
        db_name = collection.database.name

        store = cls(db_name, coll_name, **kwargs)
        store._collection = collection
        return store


class MemoryStore(Mongolike, Store):
    """
    An in-memory Store that functions similarly
    to a MongoStore
    """

    def __init__(self, name="memory_db", **kwargs):
        self.name = name
        self._collection = None
        self.kwargs = kwargs
        super(MemoryStore, self).__init__(**kwargs)

    def connect(self, force_reset=False):
        if not self._collection or force_reset:
            self._collection = mongomock.MongoClient().db[self.name]

    def __hash__(self):
        return hash((self.name, self.lu_field))

    def groupby(self, keys, criteria=None, properties=None, **kwargs):
        """
        Simple grouping function that will group documents
        by keys.

        Args:
            keys (list or string): fields to group documents
            criteria (dict): filter for documents to group
            properties (list): properties to return in grouped documents
            allow_disk_use (bool): whether to allow disk use in aggregation

        Returns:
            command cursor corresponding to grouped documents

            elements of the command cursor have the structure:
            {'_id': {"KEY_1": value_1, "KEY_2": value_2 ...,
             'docs': [list_of_documents corresponding to key values]}

        """
        keys = keys if isinstance(keys, list) else [keys]

        input_data = list(self.query(properties=keys, criteria=criteria))

        if len(keys) > 1:
            grouper = itemgetter(*keys)
            for key, grp in groupby(sorted(input_data, key=grouper), grouper):
                temp_dict = {"_id": zip(keys, key), "docs": list(grp)}
                yield temp_dict
        else:
            grouper = itemgetter(*keys)
            for key, grp in groupby(sorted(input_data, key=grouper), grouper):
                temp_dict = {"_id": {keys[0]: key}, "docs": list(grp)}
                yield temp_dict

    def update(self, docs, update_lu=True, key=None, **kwargs):
        """
        Function to update associated MongoStore collection.

        Args:
            docs: list of documents
        """

        for d in docs:

            d = jsanitize(d, allow_bson=True)

            # document-level validation is optional
            validates = True
            if self.validator:
                validates = self.validator.is_valid(d)
                if not validates:
                    if self.validator.strict:
                        raise ValueError('Document failed to validate: {}'.format(d))
                    else:
                        self.logger.error('Document failed to validate: {}'.format(d))

            if validates:
                if isinstance(key, list):
                    search_doc = {k: d[k] for k in key}
                elif key:
                    search_doc = {key: d[key]}
                else:
                    search_doc = {self.key: d[self.key]}
                if update_lu:
                    d[self.lu_field] = datetime.utcnow()
                self.collection.insert_one(d)


class JSONStore(MemoryStore):
    """
    A Store for access to a single or multiple JSON files
    """

    def __init__(self, paths, **kwargs):
        """
        Args:
            paths (str or list): paths for json files to
                turn into a Store
        """
        paths = paths if isinstance(paths, (list, tuple)) else [paths]
        self.paths = paths
        self.kwargs = kwargs
        super(JSONStore, self).__init__("collection", **kwargs)

    def connect(self, force_reset=False):
        super(JSONStore, self).connect(force_reset=force_reset)
        for path in self.paths:
            with zopen(path) as f:
                data = f.read()
                data = data.decode() if isinstance(data, bytes) else data
                objects = json.loads(data)
                objects = [objects] if not isinstance(objects, list) else objects
                self.collection.insert_many(objects)

    def __hash__(self):
        return hash((*self.paths, self.lu_field))


class DatetimeStore(MemoryStore):
    """Utility store intended for use with `Store.lu_filter`."""

    def __init__(self, dt, **kwargs):
        """
        Args:
            dt (Datetime): Datetime to set
        """
        self.__dt = dt
        self.kwargs = kwargs
        super(DatetimeStore, self).__init__("date", **kwargs)

    def connect(self, force_reset=False):
        super(DatetimeStore, self).connect(force_reset)
        self.collection.insert_one({self.lu_field: self.__dt})


class GridFSStore(Store):
    """
    A Store for GrdiFS backend. Provides a common access method consistent with other stores
    """

    # https://github.com/mongodb/specifications/
    #   blob/master/source/gridfs/gridfs-spec.rst#terms
    #   (Under "Files collection document")
    files_collection_fields = (
        "_id", "length", "chunkSize", "uploadDate", "md5", "filename",
        "contentType", "aliases", "metadata")

    def __init__(self, database, collection_name, host="localhost", port=27017, username="", password="", compression=False, **kwargs):

        self.database = database
        self.collection_name = collection_name
        self.host = host
        self.port = port
        self.username = username
        self.password = password
        self._collection = None
        self.compression = compression
        self.kwargs = kwargs
        self.meta_keys = set()

        if "key" not in kwargs:
            kwargs["key"] = "_id"

        super(GridFSStore, self).__init__(**kwargs)

    def connect(self, force_reset=False):
        conn = MongoClient(self.host, self.port)
        if not self._collection or force_reset:
            db = conn[self.database]
            if self.username is not "":
                db.authenticate(self.username, self.password)

            self._collection = gridfs.GridFS(db, self.collection_name)
            self._files_collection = db["{}.files".format(self.collection_name)]
            self._chunks_collection = db["{}.chunks".format(self.collection_name)]

    @property
    def collection(self):
        # TODO: Should this return the real MongoCollection or the GridFS
        return self._collection

    @classmethod
    def transform_criteria(cls, criteria):
        """
        Allow client to not need to prepend 'metadata.' to query fields.
        Args:
            criteria (dict): Query criteria
        """
        for field in criteria:
            if (field not in cls.files_collection_fields
                    and not field.startswith('metadata.')):
                criteria['metadata.' + field] = copy.copy(criteria[field])
                del criteria[field]

    def query(self, criteria=None, properties=None, **kwargs):
        """
        Function that gets data from GridFS. This store ignores all
        property projections as its designed for whole document access

        Args:
            criteria (dict): filter for query, matches documents
                against key-value pairs
            properties (list or dict): This will be ignored by the GridFS
                Store
            **kwargs (kwargs): further kwargs to Collection.find
        """
        if isinstance(criteria, dict):
            self.transform_criteria(criteria)
        for f in self.collection.find(filter=criteria, **kwargs):
            data = f.read()

            metadata = f.metadata
            if metadata.get("compression", "") == "zlib":
                data = zlib.decompress(data).decode("UTF-8")

            try:
                data = json.loads(data)
            except:
                pass
            yield data

    def query_one(self, criteria=None, properties=None, **kwargs):
        """
        Function that gets a single document from GridFS. This store
        ignores all property projections as its designed for whole
        document access

        Args:
            criteria (dict): filter for query, matches documents
                against key-value pairs
            properties (list or dict): This will be ignored by the GridFS
                Store
            **kwargs (kwargs): further kwargs to Collection.find
        """
        return next(self.query(criteria=criteria, **kwargs), None)

    def distinct(self, key, criteria=None, all_exist=False, **kwargs):
        """
        Function get to get all distinct values of a certain key in
        a mongolike store.  May take a single key or a list of keys

        Args:
            key (mongolike key or list of mongolike keys): key or keys
                for which to find distinct values or sets of values.
            criteria (filter criteria): criteria for filter
            all_exist (bool): whether to ensure all keys in list exist
                in each document, defaults to False
            **kwargs (kwargs): kwargs corresponding to collection.distinct
        """
        if isinstance(key, list):
            criteria = criteria if criteria else {}
            # Update to ensure keys are there
            if all_exist:
                criteria.update({k: {"$exists": True} for k in key if k not in criteria})

            results = []
            for d in self.groupby(key, properties=key, criteria=criteria):
                results.append(d["_id"])
            return results

        else:
            if criteria:
                self.transform_criteria(criteria)
            # Transfor to metadata subfield if not supposed to be in gridfs main fields
            if key not in self.files_collection_fields:
                key = "metadata.{}".format(key)

            return self._files_collection.distinct(key, filter=criteria, **kwargs)

    def groupby(self, keys, criteria=None, properties=None, allow_disk_use=True, **kwargs):
        """
        Simple grouping function that will group documents
        by keys.

        Args:
            keys (list or string): fields to group documents
            criteria (dict): filter for documents to group
            properties (list): properties to return in grouped documents
            allow_disk_use (bool): whether to allow disk use in aggregation

        Returns:
            command cursor corresponding to grouped documents

            elements of the command cursor have the structure:
            {'_id': {"KEY_1": value_1, "KEY_2": value_2 ...,
             'docs': [list_of_documents corresponding to key values]}

        """
        pipeline = []
        if criteria is not None:
            self.transform_criteria(criteria)
            pipeline.append({"$match": criteria})

        if properties is not None:
            properties = [p if p in self.files_collection_fields else "metadata.{}".format(p) for p in properties]
            pipeline.append({"$project": {p: 1 for p in properties}})

        if isinstance(keys, str):
            keys = [keys]

        # ensure propper naming for keys in and outside of metadata
        keys = [k if k in self.files_collection_fields else "metadata.{}".format(k) for k in key]

        group_id = {key: "${}".format(key) for key in keys}
        pipeline.append({"$group": {"_id": group_id, "docs": {"$push": "$$ROOT"}}})

        return self.collection.aggregate(pipeline, allowDiskUse=allow_disk_use)

    def ensure_index(self, key, unique=False):
        """
        Wrapper for pymongo.Collection.ensure_index for the files collection
        """
        if key in self.files_collection_fields:
            return self._files_collection.create_index(key, unique=unique, background=True)
        else:
            # Store this key to put into metadata collection
            self.meta_keys |= set([key])
            return self._files_collection.create_index("metadata.{}".format(key), unique=unique, background=True)

    def update(self, docs, update_lu=True, key=None):
        """
        Function to update associated MongoStore collection.

        Args:
            docs ([dict]): list of documents
            update_lu (bool) : Updat the last_updated field or not
            key (list or str): list or str of important parameters
        """
        if isinstance(key, str):
            key = [key]
        elif not key:
            key = [self.key]

        key = list(set(key) | self.meta_keys - set(self.files_collection_fields))

        for d in docs:

            search_doc = {k: d[k] for k in key}
            if update_lu:
                d[self.lu_field] = datetime.utcnow()

            metadata = {self.lu_field: d[self.lu_field]}
            metadata.update(search_doc)

            data = json.dumps(jsanitize(d)).encode("UTF-8")
            if self.compression:
                data = zlib.compress(data)
                metadata["compression"] = "zlib"

            self.collection.put(data, metadata=metadata)
            self.transform_criteria(search_doc)

            # Cleans up old gridfs entries
            for fdoc in (self._files_collection.find(search_doc, ["_id"])
                         .sort("uploadDate", -1).skip(1)):
                self.collection.delete(fdoc["_id"])

    def close(self):
        self.collection.database.client.close()


class StoreError(Exception):
    """General Store-related error."""
    pass<|MERGE_RESOLUTION|>--- conflicted
+++ resolved
@@ -23,11 +23,7 @@
 from monty.json import MSONable, jsanitize, MontyDecoder
 from monty.io import zopen
 from monty.serialization import loadfn
-<<<<<<< HEAD
-from maggma.utils import LU_KEY_ISOFORMAT, put_mongolike
-=======
 from maggma.utils import LU_KEY_ISOFORMAT, confirm_field_index
->>>>>>> 46e10c65
 
 
 class Store(MSONable, metaclass=ABCMeta):
