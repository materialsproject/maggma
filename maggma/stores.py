--- conflicted
+++ resolved
@@ -18,11 +18,7 @@
     Defines the interface for all data going in and out of a Builder
     """
 
-<<<<<<< HEAD
-    def __init__(self, key="task_id", lu_field='_lu', lu_key=(identity, identity)):
-=======
-    def __init__(self, lu_field='last_updated', lu_key=(identity, identity)):
->>>>>>> d10734ef
+    def __init__(self, key="task_id", lu_field='last_updated', lu_key=(identity, identity)):
         """
         Args:
             lu_field (str): 'last updated' field name
@@ -141,7 +137,7 @@
         return hash((self.collection_name, self.lu_field))
 
     def query(self, properties=None, criteria=None, **kwargs):
-        if isinstance(properties,list):
+        if isinstance(properties, list):
             properties = {p: 1 for p in properties}
         return self.collection.find(filter=criteria, projection=properties, **kwargs)
 
@@ -203,7 +199,7 @@
         return hash((self.name, self.lu_field))
 
     def query(self, properties=None, criteria=None, **kwargs):
-        if isinstance(properties,list):
+        if isinstance(properties, list):
             properties = {p: 1 for p in properties}
         return self.collection.find(filter=criteria, projection=properties, **kwargs)
 
@@ -241,7 +237,7 @@
         for path in self.paths:
             with zopen(path) as f:
                 data = f.read()
-                data = data.decode() if isinstance(data,bytes) else data
+                data = data.decode() if isinstance(data, bytes) else data
                 objects = json.loads(data)
                 objects = [objects] if not isinstance(
                     objects, list) else objects
