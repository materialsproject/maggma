# coding: utf-8
"""
Module containing various definitions of Stores.
Stores are a default access pattern to data and provide
various utillities
"""
from abc import ABCMeta, abstractmethod
import copy
from datetime import datetime
import json
import zlib
import logging

import mongomock
import pymongo
import gridfs
from itertools import groupby
from operator import itemgetter
from pymongo import MongoClient
from pydash import identity, set_

from pymongo import ReplaceOne

from monty.json import MSONable, jsanitize, MontyDecoder
from monty.io import zopen
from monty.serialization import loadfn
from maggma.utils import LU_KEY_ISOFORMAT, confirm_field_index


class Store(MSONable, metaclass=ABCMeta):
    """
    Abstract class for a data Store
    Defines the interface for all data going in and out of a Builder
    """

    def __init__(self, key="task_id", lu_field='last_updated', lu_type="datetime",
                 validator=None, read_only=False):
        """
        Args:
            key (str): master key to index on
            lu_field (str): 'last updated' field name
            lu_type (tuple): the date/time format for the lu_field. Can be "datetime" or "isoformat"
            validator: an instance of a :class: maggma.validator.Validator, which can be
            used to validate documents prior to insertion
            read_only (bool): if True, calling update() should raise a PermissionError
        """
        self.key = key
        self.lu_field = lu_field
        self.lu_type = lu_type
        self.lu_func = LU_KEY_ISOFORMAT if lu_type == "isoformat" else (identity, identity)
        self.validator = validator
        self.read_only = read_only

        self.logger = logging.getLogger(type(self).__name__)
        self.logger.addHandler(logging.NullHandler())

    @property
    @abstractmethod
    def collection(self):
        """
        Returns a handle to the pymongo collection object
        Not guaranteed to exist in the future
        """
        pass

    @abstractmethod
    def connect(self, force_reset=False):
        """
        Connect to the source data
        """
        pass

    @abstractmethod
    def close(self):
        """
        Closes any connections
        """
        pass

    @abstractmethod
    def query(self, criteria=None, properties=None, **kwargs):
        """
        Queries the Store for a set of properties
        """
        pass

    @abstractmethod
    def query_one(self, criteria=None, properties=None, **kwargs):
        """
        Get one property from the store
        """
        pass

    @abstractmethod
    def distinct(self, key, criteria=None, **kwargs):
        """
        Get all distinct values for a key
        """
        pass

    @abstractmethod
    def update(self, docs, update_lu=True, key=None, **kwargs):
        """
        Update docs into the store, respecting self.read_only flag
        """
        pass

    @abstractmethod
    def ensure_index(self, key, unique=False, **kwargs):
        """
        Tries to create and index, respecting self.read_only flag
        Args:
            key (string): single key to index
            unique (bool): Whether or not this index contains only unique keys

        Returns:
            bool indicating if the index exists/was created
        """
        pass

    @abstractmethod
    def groupby(self, keys, criteria=None, properties=None, **kwargs):
        """
        Simple grouping function that will group documents
        by keys.

        Args:
            keys (list or string): fields to group documents
            criteria (dict): filter for documents to group
            properties (list): properties to return in grouped documents

        Returns:
            command cursor corresponding to grouped documents

            elements of the command cursor have the structure:
            {'_id': {"KEY_1": value_1, "KEY_2": value_2 ...,
             'docs': [list_of_documents corresponding to key values]}

        """
        pass

    @property
    def last_updated(self):
        doc = next(self.query(properties=[self.lu_field])
                   .sort([(self.lu_field, pymongo.DESCENDING)])
                   .limit(1), None)
        if doc and self.lu_field not in doc:
            raise StoreError(
                "No field '{}' in store document. Please ensure Store.lu_field "
                "is a datetime field in your store that represents the time of "
                "last update to each document.".format(self.lu_field))
        # Handle when collection has docs but `NoneType` lu_field.
        return (self.lu_func[0](doc[self.lu_field])
                if (doc and doc[self.lu_field]) else datetime.min)

    def lu_filter(self, targets):
        """Creates a MongoDB filter for new documents.

        By "new", we mean documents in this Store that were last updated later
        than any document in targets.

        Args:
            targets (list): A list of Stores

        """
        if isinstance(targets, Store):
            targets = [targets]

        lu_list = [t.last_updated for t in targets]
        return {self.lu_field: {"$gt": self.lu_func[1](max(lu_list))}}

    def __eq__(self, other):
        return hash(self) == hash(other)

    def __ne__(self, other):
        return not self == other

    def __hash__(self):
        return hash((self.lu_field, ))

    def __getstate__(self):
        return self.as_dict()

    def __setstate__(self, d):
        del d["@class"]
        del d["@module"]
        md = MontyDecoder()
        d = md.process_decoded(d)
        self.__init__(**d)


class Mongolike(object):
    """
    Mixin class that allows for basic mongo functionality
    """

    @property
    def collection(self):
        if self._collection is None:
            raise Exception("Must connect Mongo-like store before attemping to use it")
        return self._collection

    def query(self, criteria=None, properties=None, **kwargs):
        """
        Function that gets data from MongoStore with property focus.

        Args:
            criteria (dict): filter for query, matches documents
                against key-value pairs
            properties (list or dict): list of properties to return
                or dictionary with {"property": 1} type structure
                from standard mongo Collection.find syntax
            **kwargs (kwargs): further kwargs to Collection.find
        """
        if isinstance(properties, list):
            properties = {p: 1 for p in properties}
        return self.collection.find(filter=criteria, projection=properties, **kwargs)

    def query_one(self, criteria=None, properties=None, **kwargs):
        """
        Function that gets a single from MongoStore with property focus.
        Returns None if nothing matches

        Args:
            criteria (dict): filter for query, matches documents
                against key-value pairs
            properties (list or dict): list of properties to return
                or dictionary with {"property": 1} type structure
                from standard mongo Collection.find syntax
            **kwargs (kwargs): further kwargs to Collection.find_one
        """
        if isinstance(properties, list):
            properties = {p: 1 for p in properties}
        return self.collection.find_one(filter=criteria, projection=properties, **kwargs)

    def ensure_index(self, key, unique=False, **kwargs):
        """
        Wrapper for pymongo.Collection.ensure_index
        """

        if self.read_only:
            self.logger.error("Trying to write to a read-only store.")
            raise PermissionError("Trying to write to a read-only store.")
        
        if "background" not in kwargs:
            kwargs["background"] = True

        if confirm_field_index(self.collection,key):
            return True
        else:
            try:
                self.collection.create_index(key, unique=unique, **kwargs)
                return True
            except:
                return False

    def update(self, docs, update_lu=True, key=None, ordered=True, **kwargs):
        """
        Function to update associated MongoStore collection.

        Args:
            docs: list of documents
        """

        if self.read_only:
            self.logger.error("Trying to write to a read-only store.")
            raise PermissionError("Trying to write to a read-only store.")
 
        requests = []

        for d in docs:

            d = jsanitize(d, allow_bson=True)

            # document-level validation is optional
            validates = True
            if self.validator:
                validates = self.validator.is_valid(d)
                if not validates:
<<<<<<< HEAD
                    if self.validator.strict:
                        raise ValueError('Document failed to validate: {}'.format(d))
                    self.logger.error('Document failed to validate: {}'.format(d))
=======
                    self.logger.error('Document failed to validate:\n{}'.format(d))
>>>>>>> 8223d2db

            if validates:
                key = key if key else self.key
                if isinstance(key, list):
                    search_doc = {k: d[k] for k in key}
                else:
                    search_doc = {key: d[key]}
                if update_lu:
                    d[self.lu_field] = datetime.utcnow()

                requests.append(ReplaceOne(search_doc, d, upsert=True))

        self.collection.bulk_write(requests, ordered=ordered)

    def distinct(self, key, criteria=None, all_exist=False, **kwargs):
        """
        Function get to get all distinct values of a certain key in
        a mongolike store.  May take a single key or a list of keys

        Args:
            key (mongolike key or list of mongolike keys): key or keys
                for which to find distinct values or sets of values.
            criteria (filter criteria): criteria for filter
            all_exist (bool): whether to ensure all keys in list exist
                in each document, defaults to False
            **kwargs (kwargs): kwargs corresponding to collection.distinct
        """
        if isinstance(key, list):
            criteria = criteria if criteria else {}
            # Update to ensure keys are there
            if all_exist:
                criteria.update({k: {"$exists": True} for k in key if k not in criteria})

            results = []
            for d in self.groupby(key, properties=key, criteria=criteria):
                results.append(d["_id"])
            return results

        else:
            return self.collection.distinct(key, filter=criteria, **kwargs)

    def close(self):
        self.collection.database.client.close()


class MongoStore(Mongolike, Store):
    """
    A Store that connects to a Mongo collection
    """

    def __init__(self, database, collection_name, host="localhost", port=27017, username="", password="", **kwargs):
        """
        Args:
            database (str): database name
            collection (str): collection name
            host (str): hostname for mongo db
            port (int): tcp port for mongo db
            username (str): username for mongo db
            password (str): password for mongo db
        """
        self.database = database
        self.collection_name = collection_name
        self.host = host
        self.port = port
        self.username = username
        self.password = password
        self._collection = None
        self.kwargs = kwargs
        super(MongoStore, self).__init__(**kwargs)

    def connect(self, force_reset=False):
        if not self._collection or force_reset:
            conn = MongoClient(self.host, self.port)
            db = conn[self.database]
            if self.username is not "":
                db.authenticate(self.username, self.password)
            self._collection = db[self.collection_name]

    def __hash__(self):
        return hash((self.database, self.collection_name, self.lu_field))

    @classmethod
    def from_db_file(cls, filename):
        """
        Convenience method to construct MongoStore from db_file
        """
        kwargs = loadfn(filename)
        if "collection" in kwargs:
            kwargs["collection_name"] = kwargs.pop("collection")
        # Get rid of aliases from traditional query engine db docs
        kwargs.pop("aliases", None)
        return cls(**kwargs)

    def groupby(self, keys, criteria=None, properties=None, allow_disk_use=True, **kwargs):
        """
        Simple grouping function that will group documents
        by keys.

        Args:
            keys (list or string): fields to group documents
            criteria (dict): filter for documents to group
            properties (list): properties to return in grouped documents
            allow_disk_use (bool): whether to allow disk use in aggregation

        Returns:
            command cursor corresponding to grouped documents

            elements of the command cursor have the structure:
            {'_id': {"KEY_1": value_1, "KEY_2": value_2 ...,
             'docs': [list_of_documents corresponding to key values]}

        """
        pipeline = []
        if criteria is not None:
            pipeline.append({"$match": criteria})

        if properties is not None:
            pipeline.append({"$project": {p: 1 for p in properties}})

        if isinstance(keys, str):
            keys = [keys]

        group_id = {}
        for key in keys:
            set_(group_id, key, "${}".format(key))
        pipeline.append({"$group": {"_id": group_id, "docs": {"$push": "$$ROOT"}}})

        return self.collection.aggregate(pipeline, allowDiskUse=allow_disk_use)

    @classmethod
    def from_collection(cls, collection, **kwargs):
        """
        Generates a MongoStore from a pymongo collection object
        This is not a fully safe operation as it gives dummy information to the MongoStore
        As a result, this will not serialize and can not reset its connection
        """
        # TODO: How do we make this safer?
        coll_name = collection.name
        db_name = collection.database.name

        store = cls(db_name, coll_name, **kwargs)
        store._collection = collection
        return store


class MemoryStore(Mongolike, Store):
    """
    An in-memory Store that functions similarly
    to a MongoStore
    """

    def __init__(self, name="memory_db", **kwargs):
        self.name = name
        self._collection = None
        self.kwargs = kwargs
        super(MemoryStore, self).__init__(**kwargs)

    def connect(self, force_reset=False):
        if not self._collection or force_reset:
            self._collection = mongomock.MongoClient().db[self.name]

    def __hash__(self):
        return hash((self.name, self.lu_field))

    def groupby(self, keys, criteria=None, properties=None, **kwargs):
        """
        Simple grouping function that will group documents
        by keys.

        Args:
            keys (list or string): fields to group documents
            criteria (dict): filter for documents to group
            properties (list): properties to return in grouped documents
            allow_disk_use (bool): whether to allow disk use in aggregation

        Returns:
            command cursor corresponding to grouped documents

            elements of the command cursor have the structure:
            {'_id': {"KEY_1": value_1, "KEY_2": value_2 ...,
             'docs': [list_of_documents corresponding to key values]}

        """
        keys = keys if isinstance(keys, list) else [keys]

        input_data = list(self.query(properties=keys, criteria=criteria))

        if len(keys) > 1:
            grouper = itemgetter(*keys)
            for key, grp in groupby(sorted(input_data, key=grouper), grouper):
                temp_dict = {"_id": zip(keys, key), "docs": list(grp)}
                yield temp_dict
        else:
            grouper = itemgetter(*keys)
            for key, grp in groupby(sorted(input_data, key=grouper), grouper):
                temp_dict = {"_id": {keys[0]: key}, "docs": list(grp)}
                yield temp_dict

    def update(self, docs, update_lu=True, key=None, **kwargs):
        """
        Function to update associated MongoStore collection.

        Args:
            docs: list of documents
        """

        if self.read_only:
            self.logger.error("Trying to write to a read-only store.")
            raise PermissionError("Trying to write to a read-only store.")

        for d in docs:

            d = jsanitize(d, allow_bson=True)

            # document-level validation is optional
            validates = True
            if self.validator:
                validates = self.validator.is_valid(d)
                if not validates:
                    if self.validator.strict:
                        raise ValueError('Document failed to validate: {}'.format(d))
                    self.logger.error('Document failed to validate: {}'.format(d))

            if validates:
                if isinstance(key, list):
                    search_doc = {k: d[k] for k in key}
                elif key:
                    search_doc = {key: d[key]}
                else:
                    search_doc = {self.key: d[self.key]}
                if update_lu:
                    d[self.lu_field] = datetime.utcnow()
                self.collection.insert_one(d)


class JSONStore(MemoryStore):
    """
    A Store for access to a single or multiple JSON files
    """

    def __init__(self, paths, **kwargs):
        """
        Args:
            paths (str or list): paths for json files to
                turn into a Store
        """
        paths = paths if isinstance(paths, (list, tuple)) else [paths]
        self.paths = paths
        self.kwargs = kwargs
        super(JSONStore, self).__init__("collection", **kwargs)

    def connect(self, force_reset=False):
        super(JSONStore, self).connect(force_reset=force_reset)
        for path in self.paths:
            with zopen(path) as f:
                data = f.read()
                data = data.decode() if isinstance(data, bytes) else data
                objects = json.loads(data)
                objects = [objects] if not isinstance(objects, list) else objects
                self.collection.insert_many(objects)

    def __hash__(self):
        return hash((*self.paths, self.lu_field))


class DatetimeStore(MemoryStore):
    """Utility store intended for use with `Store.lu_filter`."""

    def __init__(self, dt, **kwargs):
        """
        Args:
            dt (Datetime): Datetime to set
        """
        self.__dt = dt
        self.kwargs = kwargs
        super(DatetimeStore, self).__init__("date", **kwargs)

    def connect(self, force_reset=False):
        super(DatetimeStore, self).connect(force_reset)
        self.collection.insert_one({self.lu_field: self.__dt})


class GridFSStore(Store):
    """
    A Store for GrdiFS backend. Provides a common access method consistent with other stores
    """

    # https://github.com/mongodb/specifications/
    #   blob/master/source/gridfs/gridfs-spec.rst#terms
    #   (Under "Files collection document")
    files_collection_fields = (
        "_id", "length", "chunkSize", "uploadDate", "md5", "filename",
        "contentType", "aliases", "metadata")

    def __init__(self, database, collection_name, host="localhost", port=27017, username="", password="", compression=False, **kwargs):

        self.database = database
        self.collection_name = collection_name
        self.host = host
        self.port = port
        self.username = username
        self.password = password
        self._collection = None
        self.compression = compression
        self.kwargs = kwargs
        self.meta_keys = set()

        if "key" not in kwargs:
            kwargs["key"] = "_id"

        super(GridFSStore, self).__init__(**kwargs)

    def connect(self, force_reset=False):
        conn = MongoClient(self.host, self.port)
        if not self._collection or force_reset:
            db = conn[self.database]
            if self.username is not "":
                db.authenticate(self.username, self.password)

            self._collection = gridfs.GridFS(db, self.collection_name)
            self._files_collection = db["{}.files".format(self.collection_name)]
            self._chunks_collection = db["{}.chunks".format(self.collection_name)]

    @property
    def collection(self):
        # TODO: Should this return the real MongoCollection or the GridFS
        return self._collection

    @classmethod
    def transform_criteria(cls, criteria):
        """
        Allow client to not need to prepend 'metadata.' to query fields.
        Args:
            criteria (dict): Query criteria
        """
        for field in criteria:
            if (field not in cls.files_collection_fields
                    and not field.startswith('metadata.')):
                criteria['metadata.' + field] = copy.copy(criteria[field])
                del criteria[field]

    def query(self, criteria=None, properties=None, **kwargs):
        """
        Function that gets data from GridFS. This store ignores all
        property projections as its designed for whole document access

        Args:
            criteria (dict): filter for query, matches documents
                against key-value pairs
            properties (list or dict): This will be ignored by the GridFS
                Store
            **kwargs (kwargs): further kwargs to Collection.find
        """
        if isinstance(criteria, dict):
            self.transform_criteria(criteria)
        for f in self.collection.find(filter=criteria, **kwargs):
            data = f.read()

            metadata = f.metadata
            if metadata.get("compression", "") == "zlib":
                data = zlib.decompress(data).decode("UTF-8")

            try:
                data = json.loads(data)
            except:
                pass
            yield data

    def query_one(self, criteria=None, properties=None, **kwargs):
        """
        Function that gets a single document from GridFS. This store
        ignores all property projections as its designed for whole
        document access

        Args:
            criteria (dict): filter for query, matches documents
                against key-value pairs
            properties (list or dict): This will be ignored by the GridFS
                Store
            **kwargs (kwargs): further kwargs to Collection.find
        """
        return next(self.query(criteria=criteria, **kwargs), None)

    def distinct(self, key, criteria=None, all_exist=False, **kwargs):
        """
        Function get to get all distinct values of a certain key in
        a mongolike store.  May take a single key or a list of keys

        Args:
            key (mongolike key or list of mongolike keys): key or keys
                for which to find distinct values or sets of values.
            criteria (filter criteria): criteria for filter
            all_exist (bool): whether to ensure all keys in list exist
                in each document, defaults to False
            **kwargs (kwargs): kwargs corresponding to collection.distinct
        """
        if isinstance(key, list):
            criteria = criteria if criteria else {}
            # Update to ensure keys are there
            if all_exist:
                criteria.update({k: {"$exists": True} for k in key if k not in criteria})

            results = []
            for d in self.groupby(key, properties=key, criteria=criteria):
                results.append(d["_id"])
            return results

        else:
            if criteria:
                self.transform_criteria(criteria)
            # Transfor to metadata subfield if not supposed to be in gridfs main fields
            if key not in self.files_collection_fields:
                key = "metadata.{}".format(key)

            return self._files_collection.distinct(key, filter=criteria, **kwargs)

    def groupby(self, keys, criteria=None, properties=None, allow_disk_use=True, **kwargs):
        """
        Simple grouping function that will group documents
        by keys.

        Args:
            keys (list or string): fields to group documents
            criteria (dict): filter for documents to group
            properties (list): properties to return in grouped documents
            allow_disk_use (bool): whether to allow disk use in aggregation

        Returns:
            command cursor corresponding to grouped documents

            elements of the command cursor have the structure:
            {'_id': {"KEY_1": value_1, "KEY_2": value_2 ...,
             'docs': [list_of_documents corresponding to key values]}

        """
        pipeline = []
        if criteria is not None:
            self.transform_criteria(criteria)
            pipeline.append({"$match": criteria})

        if properties is not None:
            properties = [p if p in self.files_collection_fields else "metadata.{}".format(p) for p in properties]
            pipeline.append({"$project": {p: 1 for p in properties}})

        if isinstance(keys, str):
            keys = [keys]

        # ensure propper naming for keys in and outside of metadata
        keys = [k if k in self.files_collection_fields else "metadata.{}".format(k) for k in key]

        group_id = {key: "${}".format(key) for key in keys}
        pipeline.append({"$group": {"_id": group_id, "docs": {"$push": "$$ROOT"}}})

        return self.collection.aggregate(pipeline, allowDiskUse=allow_disk_use)

    def ensure_index(self, key, unique=False):
        """
        Wrapper for pymongo.Collection.ensure_index for the files collection
        """

        if self.read_only:
            self.logger.error("Trying to write to a read-only store.")
            raise PermissionError("Trying to write to a read-only store.")
        
        if key in self.files_collection_fields:
            return self._files_collection.create_index(key, unique=unique, background=True)
        else:
            # Store this key to put into metadata collection
            self.meta_keys |= set([key])
            return self._files_collection.create_index("metadata.{}".format(key), unique=unique, background=True)

    def update(self, docs, update_lu=True, key=None):
        """
        Function to update associated MongoStore collection.

        Args:
            docs ([dict]): list of documents
            update_lu (bool) : Updat the last_updated field or not
            key (list or str): list or str of important parameters
        """

        if self.read_only:
            self.logger.error("Trying to write to a read-only store.")
            raise PermissionError("Trying to write to a read-only store.")

        if isinstance(key, str):
            key = [key]
        elif not key:
            key = [self.key]

        key = list(set(key) | self.meta_keys - set(self.files_collection_fields))

        for d in docs:

            search_doc = {k: d[k] for k in key}
            if update_lu:
                d[self.lu_field] = datetime.utcnow()

            metadata = {self.lu_field: d[self.lu_field]}
            metadata.update(search_doc)

            data = json.dumps(jsanitize(d)).encode("UTF-8")
            if self.compression:
                data = zlib.compress(data)
                metadata["compression"] = "zlib"

            self.collection.put(data, metadata=metadata)
            self.transform_criteria(search_doc)

            # Cleans up old gridfs entries
            for fdoc in (self._files_collection.find(search_doc, ["_id"])
                         .sort("uploadDate", -1).skip(1)):
                self.collection.delete(fdoc["_id"])

    def close(self):
        self.collection.database.client.close()


class StoreError(Exception):
    """General Store-related error."""
    pass<|MERGE_RESOLUTION|>--- conflicted
+++ resolved
@@ -277,13 +277,9 @@
             if self.validator:
                 validates = self.validator.is_valid(d)
                 if not validates:
-<<<<<<< HEAD
                     if self.validator.strict:
-                        raise ValueError('Document failed to validate: {}'.format(d))
-                    self.logger.error('Document failed to validate: {}'.format(d))
-=======
+                        raise ValueError('Document failed to validate:\n{}'.format(d))
                     self.logger.error('Document failed to validate:\n{}'.format(d))
->>>>>>> 8223d2db
 
             if validates:
                 key = key if key else self.key
