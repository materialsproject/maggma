--- conflicted
+++ resolved
@@ -171,7 +171,55 @@
         self.assertTrue(d is None)
 
 
-<<<<<<< HEAD
+class TestSandboxStore(unittest.TestCase):
+
+    def setUp(self):
+        self.store = MemoryStore()
+        self.sandboxstore = SandboxStore(self.store, sandbox="test")
+
+    def test_connect(self):
+        self.assertEqual(self.sandboxstore.collection, None)
+        self.sandboxstore.connect()
+        self.assertIsInstance(self.sandboxstore.collection, mongomock.collection.Collection)
+
+    def test_query(self):
+        self.sandboxstore.connect()
+        self.sandboxstore.collection.insert_one({"a": 1, "b": 2, "c": 3})
+        self.assertEqual(self.sandboxstore.query_one(properties=["a"])['a'], 1)
+
+        self.sandboxstore.collection.insert_one({"a": 2, "b": 2, "sbxn": ["test"]})
+        self.assertEqual(self.sandboxstore.query_one(properties=["b"],
+                                                     criteria={"a": 2})['b'], 2)
+
+        self.sandboxstore.collection.insert_one({"a": 3, "b": 2, "sbxn": ["not_test"]})
+        self.assertEqual(self.sandboxstore.query_one(properties=["c"],
+                                                   criteria={"a": 3}), None)
+
+    def test_distinct(self):
+        self.sandboxstore.connect()
+        self.sandboxstore.collection.insert_one({"a": 1, "b": 2, "c": 3})
+        self.assertEqual(self.sandboxstore.distinct("a"), [1])
+
+        self.sandboxstore.collection.insert_one({"a": 4, "d": 5, "e": 6, "sbxn": ["test"]})
+        self.assertEqual(self.sandboxstore.distinct("a"), [1, 4])
+
+        self.sandboxstore.collection.insert_one({"a": 7, "d": 8, "e": 9, "sbxn": ["not_test"]})
+        self.assertEqual(self.sandboxstore.distinct("a"), [1, 4])
+
+    def test_update(self):
+        self.sandboxstore.connect()
+        self.sandboxstore.update([{"e": 6, "d": 4}], key="e")
+        self.assertEqual(self.sandboxstore.query(criteria={"d": {"$exists": 1}}, properties=["d"])[0]["d"], 4)
+        self.assertEqual(self.sandboxstore.collection.find_one({"e": 6})["sbxn"], ["test"])
+        self.sandboxstore.update([{"e": 7, "sbxn": ["core"]}], key="e")
+        self.assertEqual(set(self.sandboxstore.query_one(
+            criteria={"e": 7})["sbxn"]), {"test", "core"})
+
+    def tearDown(self):
+        if self.sandboxstore.collection:
+            self.sandboxstore.collection.drop()
+
+
 class JointStoreTest(unittest.TestCase):
     def setUp(self):
         self.jointstore = JointStore("maggma_test", ["test1", "test2"])
@@ -220,56 +268,7 @@
     def test_last_updated(self):
         # TODO: test for last_updated
         pass
-=======
-class TestSandboxStore(unittest.TestCase):
-
-    def setUp(self):
-        self.store = MemoryStore()
-        self.sandboxstore = SandboxStore(self.store, sandbox="test")
-
-    def test_connect(self):
-        self.assertEqual(self.sandboxstore.collection, None)
-        self.sandboxstore.connect()
-        self.assertIsInstance(self.sandboxstore.collection, mongomock.collection.Collection)
-
-    def test_query(self):
-        self.sandboxstore.connect()
-        self.sandboxstore.collection.insert_one({"a": 1, "b": 2, "c": 3})
-        self.assertEqual(self.sandboxstore.query_one(properties=["a"])['a'], 1)
-
-        self.sandboxstore.collection.insert_one({"a": 2, "b": 2, "sbxn": ["test"]})
-        self.assertEqual(self.sandboxstore.query_one(properties=["b"],
-                                                     criteria={"a": 2})['b'], 2)
-
-        self.sandboxstore.collection.insert_one({"a": 3, "b": 2, "sbxn": ["not_test"]})
-        self.assertEqual(self.sandboxstore.query_one(properties=["c"],
-                                                   criteria={"a": 3}), None)
-
-    def test_distinct(self):
-        self.sandboxstore.connect()
-        self.sandboxstore.collection.insert_one({"a": 1, "b": 2, "c": 3})
-        self.assertEqual(self.sandboxstore.distinct("a"), [1])
-
-        self.sandboxstore.collection.insert_one({"a": 4, "d": 5, "e": 6, "sbxn": ["test"]})
-        self.assertEqual(self.sandboxstore.distinct("a"), [1, 4])
-
-        self.sandboxstore.collection.insert_one({"a": 7, "d": 8, "e": 9, "sbxn": ["not_test"]})
-        self.assertEqual(self.sandboxstore.distinct("a"), [1, 4])
-
-    def test_update(self):
-        self.sandboxstore.connect()
-        self.sandboxstore.update([{"e": 6, "d": 4}], key="e")
-        self.assertEqual(self.sandboxstore.query(criteria={"d": {"$exists": 1}}, properties=["d"])[0]["d"], 4)
-        self.assertEqual(self.sandboxstore.collection.find_one({"e": 6})["sbxn"], ["test"])
-        self.sandboxstore.update([{"e": 7, "sbxn": ["core"]}], key="e")
-        self.assertEqual(set(self.sandboxstore.query_one(
-            criteria={"e": 7})["sbxn"]), {"test", "core"})
-
-    def tearDown(self):
-        if self.sandboxstore.collection:
-            self.sandboxstore.collection.drop()
-
->>>>>>> 95f5a046
+
 
 if __name__ == "__main__":
     unittest.main()