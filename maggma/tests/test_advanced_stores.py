import os
import unittest
from unittest.mock import patch

<<<<<<< HEAD
import mongomock.collection
import pymongo.collection

from maggma.stores import MemoryStore, MongoStore

=======
from maggma.stores import MemoryStore
>>>>>>> 43ace6e6
from maggma.advanced_stores import *

module_dir = os.path.join(os.path.dirname(os.path.abspath(__file__)))


class TestVaultStore(unittest.TestCase):
    """
    Test VaultStore class
    """

    def test_vault_init(self):
        os.environ['VAULT_ADDR'] = "https://fake:8200/"
        os.environ['VAULT_TOKEN'] = "dummy"
        # Use mock for hvac connection to vault
        with patch('hvac.Client') as mock:

            instance = mock.return_value
            instance.auth_github.return_value = True
            instance.is_authenticated.return_value = True
            instance.read.return_value = {
                'wrap_info': None,
                'request_id': '2c72c063-2452-d1cd-19a2-91163c7395f7',
                'data': {'value': '{"db": "mg_core_prod", "host": "matgen2.lbl.gov", "username": "test", "password": "pass"}'},
                'auth': None,
                'warnings': None,
                'renewable': False,
                'lease_duration': 2764800, 'lease_id': ''
            }
            v = VaultStore("test_coll", "secret/matgen/maggma")
            # Just test that we successfully instantiated
            assert isinstance(v, MongoStore)

    def test_vault_github_token(self):
        # Save token in env
        os.environ['VAULT_ADDR'] = "https://fake:8200/"
        os.environ['GITHUB_TOKEN'] = "dummy"
        with patch('hvac.Client') as mock:

            instance = mock.return_value
            instance.auth_github.return_value = True
            instance.is_authenticated.return_value = True
            instance.read.return_value = {
                'wrap_info': None,
                'request_id': '2c72c063-2452-d1cd-19a2-91163c7395f7',
                'data': {'value': '{"db": "mg_core_prod", "host": "matgen2.lbl.gov", "username": "test", "password": "pass"}'},
                'auth': None,
                'warnings': None,
                'renewable': False,
                'lease_duration': 2764800, 'lease_id': ''
            }
            v = VaultStore("test_coll", "secret/matgen/maggma")
            # Just test that we successfully instantiated
            assert isinstance(v, MongoStore)

    def test_vault_missing_env(self):
        del os.environ['VAULT_TOKEN']
        del os.environ['VAULT_ADDR']
        del os.environ['GITHUB_TOKEN']

        with patch('hvac.Client') as mock:

            instance = mock.return_value
            instance.auth_github.return_value = True
            instance.is_authenticated.return_value = True
            instance.read.return_value = {
                'wrap_info': None,
                'request_id': '2c72c063-2452-d1cd-19a2-91163c7395f7',
                'data': {'value': '{"db": "mg_core_prod", "host": "matgen2.lbl.gov", "username": "test", "password": "pass"}'},
                'auth': None,
                'warnings': None,
                'renewable': False,
                'lease_duration': 2764800, 'lease_id': ''
            }

            with self.assertRaises(RuntimeError):
                # Just test that we successfully instantiated
                v = VaultStore("test_coll", "secret/matgen/maggma")



class TestAliasingStore(unittest.TestCase):

    def setUp(self):
        self.memorystore = MemoryStore("test")
        self.memorystore.connect()
        self.aliasingstore = AliasingStore(
            self.memorystore, {"a": "b", "c.d": "e", "f": "g.h"})

    def test_query(self):

        d = [{"b": 1}, {"e": 2}, {"g": {"h": 3}}]
        self.memorystore.collection.insert_many(d)

        self.assertTrue("a" in list(self.aliasingstore.query(
            criteria={"a": {"$exists": 1}}))[0])
        self.assertTrue("c" in list(self.aliasingstore.query(
            criteria={"c.d": {"$exists": 1}}))[0])
        self.assertTrue("d" in list(self.aliasingstore.query(
            criteria={"c.d": {"$exists": 1}}))[0].get("c", {}))
        self.assertTrue("f" in list(self.aliasingstore.query(
            criteria={"f": {"$exists": 1}}))[0])

    def test_update(self):

        self.aliasingstore.update([{"task_id": "mp-3", "a": 4}, {"task_id": "mp-4",
                                                                 "c": {"d": 5}}, {"task_id": "mp-5", "f": 6}])
        self.assertEqual(list(self.aliasingstore.query(criteria={"task_id": "mp-3"}))[0]["a"], 4)
        self.assertEqual(list(self.aliasingstore.query(criteria={"task_id": "mp-4"}))[0]["c"]["d"], 5)
        self.assertEqual(list(self.aliasingstore.query(criteria={"task_id": "mp-5"}))[0]["f"], 6)

        self.assertEqual(list(self.aliasingstore.store.query(criteria={"task_id": "mp-3"}))[0]["b"], 4)
        self.assertEqual(list(self.aliasingstore.store.query(criteria={"task_id": "mp-4"}))[0]["e"], 5)
        self.assertEqual(list(self.aliasingstore.store.query(criteria={"task_id": "mp-5"}))[0]["g"]["h"], 6)

    def test_substitute(self):
        aliases = {"a": "b", "c.d": "e", "f": "g.h"}

        d = {"b": 1}
        substitute(d, aliases)
        self.assertTrue("a" in d)

        d = {"e": 1}
        substitute(d, aliases)
        self.assertTrue("c" in d)
        self.assertTrue("d" in d.get("c", {}))

        d = {"g": {"h": 4}}
        substitute(d, aliases)
        self.assertTrue("f" in d)

        d = None
        substitute(d, aliases)
        self.assertTrue(d is None)

if __name__ == "__main__":
    unittest.main()<|MERGE_RESOLUTION|>--- conflicted
+++ resolved
@@ -2,15 +2,7 @@
 import unittest
 from unittest.mock import patch
 
-<<<<<<< HEAD
-import mongomock.collection
-import pymongo.collection
-
 from maggma.stores import MemoryStore, MongoStore
-
-=======
-from maggma.stores import MemoryStore
->>>>>>> 43ace6e6
 from maggma.advanced_stores import *
 
 module_dir = os.path.join(os.path.dirname(os.path.abspath(__file__)))
